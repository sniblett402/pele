import numpy as np

from pele.systems import BLJBulk
from pele.potentials import FrozenPotentialWrapper
from pele.mindist import optimize_permutations
from pele.systems.morse_bulk import put_in_box


class BLJBulkFrozen(BLJBulk):
    """Binary Lennard Jones in a periodic box with frozen atoms"""
    def __init__(self, natoms, boxvec, reference_coords, frozen_atoms, 
                  ntypeA="default", **potential_kwargs):
        super(BLJBulkFrozen, self).__init__(natoms, boxvec, ntypeA=ntypeA, **potential_kwargs)
        ntypeA = self.ntypeA
        
        self.reference_coords = np.array(reference_coords)

        self.frozen_atoms = np.array(frozen_atoms, dtype=int)
        self.frozen_dof = np.array([range(3 * i, 3 * i + 3) for i in self.frozen_atoms]).flatten()
        self.frozen_dof.sort()
        self.nfrozen = len(self.frozen_atoms)

        pot = self.get_potential()
        self.coords_converter = pot
        self.mobile_dof = self.coords_converter.get_mobile_dof()
        self.mobile_atoms = np.array([i for i in range(self.natoms) if i not in self.frozen_atoms], np.integer)
        self.nmobile = len(self.mobile_atoms)
        
        self.mobile_Aatoms = filter(lambda i: i < ntypeA, self.mobile_atoms)
        self.mobile_Batoms = filter(lambda i: i >= ntypeA, self.mobile_atoms)
        self.frozen_Aatoms = filter(lambda i: i < ntypeA, self.frozen_atoms)
        self.frozen_Batoms = filter(lambda i: i >= ntypeA, self.frozen_atoms)

    def get_potential(self):
        try:
            return self.potential
        except AttributeError:
            pass
        blj = super(BLJBulkFrozen, self).get_potential()
        self.potential = FrozenPotentialWrapper(blj, self.reference_coords, self.frozen_dof)
        return self.potential

    def get_permlist(self):
        """return the permutable mobile atoms"""
        # get permlist must be overloaded because the mindist functions will see the reduced set of coordinates
        temp = range(len(self.mobile_Batoms))
        for i in xrange(len(self.mobile_Batoms)):
            temp[i]+=len(self.mobile_Aatoms)
<<<<<<< HEAD
=======
#         return [range(len(self.mobile_Aatoms)), range(len(self.mobile_Batoms))]
>>>>>>> 50f9c746
        return [range(len(self.mobile_Aatoms)), temp]

    def get_mindist(self):
        return lambda x1, x2: optimize_permutations(x1, x2, permlist=self.get_permlist(), box_lengths=self.boxvec)

    def get_orthogonalize_to_zero_eigenvectors(self):
        return None

    def get_compare_exact(self):
        mindist = self.get_mindist()
        accuracy = 0.01
        return lambda x1, x2: mindist(x1, x2)[0] < accuracy

    def get_pgorder(self, coords):
        return 1

    def get_random_configuration(self):
        """return a random configuration in the reduced coordinates"""
        boxl = 0.7 * float(self.nmobile) ** (1. / 3)
        coords = np.random.uniform(-1, 1, [3 * self.nmobile]) * boxl
        return coords

    def get_nzero_modes(self):
        return 0

    def get_system_properties(self):
        return dict(natoms=int(self.natoms),
                    ntypeA=int(self.ntypeA),
                    boxvec=self.boxvec,
                    potential="BLJ Bulk Frozen",
                    potential_kwargs=self.potential_kwargs,
                    reference_coords=self.reference_coords,
                    frozen_atoms=self.frozen_atoms,
        )

    def draw(self, coordslinear, index):
        """draw the frozen atoms differently from the mobile atoms"""
        from _opengl_tools import draw_atoms, draw_box

        full_coords = self.coords_converter.get_full_coords(coordslinear)
        put_in_box(full_coords, self.boxvec)
        
        rA = 0.5
        rB = 0.44
        
        # draw A atoms
        if index == 1:
            cA = [0.65, 0.0, 0.0, 1.]
            cB = [0.25, 0.00, 0., 1.]
            cF = [0.24, 0.25, 0.25, 1.]
        else:
            cA = cB = cF = [0.00, 0.65, 0., 1.]
        draw_atoms(full_coords, self.mobile_Aatoms, radius=rA, color=cA)
        draw_atoms(full_coords, self.frozen_Aatoms, radius=rA, color=cF)
        draw_atoms(full_coords, self.mobile_Batoms, radius=rB, color=cB)
        draw_atoms(full_coords, self.frozen_Batoms, radius=rB, color=cF)
        
        draw_box(self.boxvec)

    def create_frozenblj_system_from_db(dbname):
        from pele.storage import Database
        db = Database(dbname, createdb=False)
    
        natoms = db.get_property("natoms").value()
        boxvec = db.get_property("boxvec").value()
        ntypeA = db.get_property("ntypeA").value()
        initial_coords = db.get_property("initial_coords").value()
        frozen = db.get_property("frozen_atoms").value()
    
        system = BLJBulkFrozen(natoms, boxvec, initial_coords, frozen, ntypeA=ntypeA)

        # The next line is a nasty hack to avoid an odd error.
        # When we call create_database on an exisiting database, it compares all the system properties
        # against the ones that are saved in the database. It then commits any changes to the database,
        # but that step seems to fail when trying to overwrite a sequence object (in this case the kwargs
        # dictionary) with another sequence. Instead, I overwrite with a None-type object first. Then in
        # the next command we are overwriting a None-type with a dictionary, which doesn't cause an error.
        db.add_property("potential_kwargs",{})

        db = system.create_database(dbname, createdb=False, overwrite_properties=True)
    
        return system, db, initial_coords

def create_frozenblj_system_from_db(dbname):
    from pele.storage import Database
    db = Database(dbname, createdb=False)
    
    natoms = db.get_property("natoms").value()
    boxvec = db.get_property("boxvec").value()
    ntypeA = db.get_property("ntypeA").value()
    initial_coords = db.get_property("initial_coords").value()
    frozen = db.get_property("frozen_atoms").value()
    
    system = BLJBulkFrozen(natoms, boxvec, initial_coords, frozen, ntypeA=ntypeA)

    # The next line is a nasty hack to avoid an odd error.
    # When we call create_database on an exisiting database, it compares all the system properties
    # against the ones that are saved in the database. It then commits any changes to the database,
    # but that step seems to fail when trying to overwrite a sequence object (in this case the kwargs
    # dictionary) with another sequence. Instead, I overwrite with a None-type object first. Then in
    # the next command we are overwriting a None-type with a dictionary, which doesn't cause an error.
    db.add_property("potential_kwargs",{})

    db = system.create_database(dbname, createdb=False, overwrite_properties=True)
    
    return system, db, initial_coords


#
# testing only below here
#

def rungui():  # pragma: no cover
    from pele.gui import run_gui

    natoms = 40
    boxl = 3.
    boxvec = np.ones(3) * boxl
    fsys = BLJBulk(natoms, boxvec)
    # system = MorseCluster(natoms, rho=1.6047, r0=2.8970, A=0.7102, rcut=9.5)
    reference_coords = fsys.get_random_configuration()
    frozen_atoms = [0, 2, 3, 4, natoms-1]

    system = BLJBulkFrozen(natoms, boxvec, reference_coords, frozen_atoms)
    print system.ntypeA
    db = system.create_database()
    run_gui(system, db)


if __name__ == "__main__":
    rungui()<|MERGE_RESOLUTION|>--- conflicted
+++ resolved
@@ -46,10 +46,6 @@
         temp = range(len(self.mobile_Batoms))
         for i in xrange(len(self.mobile_Batoms)):
             temp[i]+=len(self.mobile_Aatoms)
-<<<<<<< HEAD
-=======
-#         return [range(len(self.mobile_Aatoms)), range(len(self.mobile_Batoms))]
->>>>>>> 50f9c746
         return [range(len(self.mobile_Aatoms)), temp]
 
     def get_mindist(self):
