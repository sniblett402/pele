import numpy as np
import itertools

__all__ = ["find_best_permutation", "optimize_permutations",
           "find_permutations_OPTIM", "find_permutations_munkres",
           "find_permutations_hungarian"] 

have_minperm = False
have_hungarian = False
have_munkres = False

try:
    import minperm
    have_minperm = True    
except ImportError:
    pass
try:
    import hungarian
    have_hungarian = True
except ImportError:
    pass
try:    
    import munkres
    have_munkres = True
except ImportError:
    pass

print "The following permutational algorithms are available (in the order by which they will be used):"
if have_minperm:
    print "minperm"
if have_hungarian:
    print "hungarian"
if have_munkres:
    print "munkres"




_findBestPermutationList = None
if have_minperm:
    def _find_permutations(*args, **kwargs):
#         print "Calling minperm from OPTIM"
        return find_permutations_OPTIM(*args, **kwargs)

elif have_hungarian:
    def _find_permutations(*args, **kwargs):
        return find_permutations_hungarian(*args, **kwargs)
elif have_munkres:
    def _find_permutations(*args, **kwargs):
        return find_permutations_munkres(*args, **kwargs)
else:
    raise BaseException("No Hungarian algorithm implementation found!"
                        "Please compile minperm.f90 or install the hungarian or the munkres package")


def permuteArray(Xold, perm):
    # don't modify Xold
    Xnew = np.copy(Xold)
    permsorted = sorted(perm)
    for (iold, inew) in itertools.izip(permsorted, perm):
        Xnew[inew*3:inew*3+3] = Xold[iold*3:iold*3+3]

    return Xnew

def _make_cost_matrix(X1, X2):
    """
    return the cost matrix for use in the hungarian algorithm.
    
    the cost matrix is the distance matrix (squared) for all atoms in atomlist
    """
    cost = (((X1[np.newaxis,:] - X2[:,np.newaxis,:])**2).sum(2))
    return cost

def find_permutations_munkres( X1, X2, make_cost_matrix=_make_cost_matrix ):
    """
    For a given set of positions X1 and X2, find the best permutation of the
    atoms in X2.
    
    The positions must already be reshaped to reflect the dimensionality of the system!

    Use an implementation of the Hungarian Algorithm in the Python package
    index (PyPi) called munkres (another name for the algorithm).  The
    hungarian algorithm time scales as O(n^3), much faster than the O(n!) from
    looping through all permutations.

    http://en.wikipedia.org/wiki/Hungarian_algorithm
    http://pypi.python.org/pypi/munkres/1.0.5.2
    
    another package, hungarian, implements the same routine in comiled C
    http://pypi.python.org/pypi/hungarian/
    When I first downloaded this package I got segfaults.  The problem for me
    was casing an integer pointer as (npy_intp *).  I may add the corrected 
    version to pele at some point
    """
    #########################################
    # create the cost matrix
    # cost[j,i] = (X1(i,:) - X2(j,:))**2
    #########################################
    cost = make_cost_matrix(X1, X2)

    #########################################
    # run the munkres algorithm
    #########################################
    matrix = cost.tolist()
    m = munkres.Munkres()
    newind = m.compute(matrix)    
    
    #########################################
    # apply the permutation
    #########################################
    costnew = 0.
    new_indices = range(len(X1))
    for (iold, inew) in newind:
        costnew += cost[iold, inew]
        new_indices[inew] = iold

    dist = np.sqrt(costnew)
    return dist, new_indices

def find_permutations_hungarian( X1, X2, make_cost_matrix=_make_cost_matrix ):
    """
    For a given set of positions X1 and X2, find the best permutation of the
    atoms in X2.

    The positions must already be reshaped to reflect the dimensionality of the system!

    Use an implementation of the Hungarian Algorithm in the Python package
    index (PyPi) called munkres (another name for the algorithm).  The
    hungarian algorithm time scales as O(n^3), much faster than the O(n!) from
    looping through all permutations.

    http://en.wikipedia.org/wiki/Hungarian_algorithm
    http://pypi.python.org/pypi/munkres/1.0.5.2
    
    another package, hungarian, implements the same routine in comiled C
    http://pypi.python.org/pypi/hungarian/
    When I first downloaded this package I got segfaults.  The problem for me
    was casing an integer pointer as (npy_intp *).  I may add the corrected 
    version to pele at some point
    """
    #########################################
    # create the cost matrix
    # cost[j,i] = (X1(i,:) - X2(j,:))**2
    #########################################
    cost = make_cost_matrix(X1, X2)
    #print "Using hungarian algorithm"
    #########################################
    # run the hungarian algorithm
    #########################################
    newind1 = hungarian.lap(cost)
    perm = newind1[1]

    # note: the hungarian algorithm changes
    # the cost matrix.  I'm not sure why, and it may be a bug, 
    # but the indices it returns are still correct
    
    
    #########################################
    # apply the permutation
    #########################################
    # TODO: how to get new distance?
    dist = -1
    return dist, perm

def find_permutations_OPTIM(X1, X2, box_lengths=None, make_cost_matrix=None):
    """
    use OPTIM's minperm() routine to calculate the optimum permutation
    """    
    #print "Using OPTIM minperm"
    if make_cost_matrix is not _make_cost_matrix and make_cost_matrix is not None:
        raise RuntimeError("cannot use a custom cost matrix with findBestPermutationListOPTIM")

    # deal with periodic boundary conditions
    periodic = box_lengths is not None
    if not periodic:
        # it must have a value for passing to fortran 
        box_lengths = [1., 1., 1.]
    sx, sy, sz = box_lengths
#     print "passing in periodic:", periodic
#     print "box lengths", sx, sy, sz    
    # run the minperm algorithm
    #print "Starting minperm call"
    perm, dist, worstdist, worstradius = minperm.minperm(X1.ravel(), X2.ravel(), sx, sy, sz, periodic)
    #print "Returned from minperm"
    perm -= 1 # fortran indexing

    # note, dist returned by minperm comes will only be accurate to 6 decimal places at best.
    # if we want a more accurate distance we should calculate it from the coordinates

    dist = np.sqrt(dist)
    return dist, perm


def find_best_permutation(X1, X2, permlist=None, user_algorithm=None, 
                             reshape=True, user_cost_matrix=_make_cost_matrix,
                             **kwargs):
    """
    find the permutation of the atoms which minimizes the distance |X1-X2|
    
    With all the default parameters, findBestPermutation assumes that X1, X2
    are arrays of atoms in 3d space and performs reshaping on the coordinates. However,
    if you want to pass a 2D system or a custom array with own cost function, you can turn
    automatic reshaping off. 
    
    Parameters
    ----------
    X1, X2 : 
        the structures to align
    permlist : a list of lists
        A list of lists of atoms which are interchangable.
        e.g. for a 50/50 binary mixture::
        
            permlist = [range(1,natoms/2), range(natoms/2,natoms)]
        
        If permlist is None all atoms are assumed to be permutable.

    user_algoriithm : None or callable
        you can optionally pass which algorithm to use.
    gen_cost_matrix : None or callable
        user function to generate the cost matrix
    reshape : boolean
        shall coordinate reshaping be performed.
    box_lengths : float array
        array of floats giving the box lengths for periodic boundary conditions.
        Set to None for no periodic boundary conditions.
    
    Returns
    -------
    dist : float
        the minimum distance WARNING: THIS IS NOT NECESSARILY CORRECT, IT SHOULD BE 
        RECALCULATED.  THIS WILL BE REMOVED IN THE FUTURE.
    perm:
        a permutation which will best align coords2 with coords1
    
    Notes
    -----
    For each list of interchangeable atoms in permlist the permutation
    which minimizes the distance between the two structures is found.  This minimimization
    is done by mapping the problem onto the linear assignment problem which can then be solved
    using graph theoretic techniques.  
    
    http://en.wikipedia.org/wiki/Linear_assignment_problem
    http://en.wikipedia.org/wiki/Hungarian_algorithm

    there are several packages in pypi which solve the linear assignment problem
    
    hungarian : c++ code wrapped in python.  scales roughly like natoms**2.5
    
    munkres : completely in python. scales roughly like natoms**3.  very slow for natoms > 10
    
    in addition we have wrapped the OPTIM version for use in pele.  It uses the sparse 
    version of the Jonker-Volgenant algorithm.  Furthermore the cost matrix calculated in 
    a compiled language for an additional speed boost. It scales roughly like natoms**2

    """
    if reshape:
        X1 = X1.reshape([-1,3])
        X2 = X2.reshape([-1,3])
 
    if permlist is None:
        permlist = [range(len(X1))]

    newperm = range(len(X1))
    disttot = 0.
#     print "permlist:", permlist
    for atomlist in permlist:
        if len(atomlist) == 0:
            continue
        if user_algorithm is not None:
            dist, perm = user_algorithm(X1[atomlist], X2[atomlist], make_cost_matrix=user_cost_matrix, **kwargs)
        elif user_cost_matrix is not _make_cost_matrix:
            dist, perm = find_permutations_hungarian(X1[atomlist], X2[atomlist], make_cost_matrix=user_cost_matrix, **kwargs)
        else:
            #print "Using default find_permutations method"
            #print "atomlist:", atomlist
            #print "Lengths to optimise:", X1[atomlist].shape, X2[atomlist].shape
            dist, perm = _find_permutations(X1[atomlist], X2[atomlist], **kwargs)
#         print "perm straight from OPTIM", perm
        disttot += dist**2
#         print "zipping"
        for atom, i in zip(atomlist,xrange(len(atomlist))):
#             print atom, i, newperm[atom], perm[i]
            newperm[atom] = atomlist[perm[i]]
    dist = np.sqrt(disttot)

    return dist, newperm

def _cartesian_distance_periodic(x1, x2, box_lengths):
    dim = len(box_lengths)
    x1 = x1.reshape(-1,dim)
    x2 = x2.reshape(-1,dim)
    dx = x2 - x1
    dx = dx.reshape([-1,dim])
    dx -= box_lengths * np.round(dx / box_lengths[np.newaxis, :])
    dx = dx.ravel()
    dist = np.linalg.norm(dx)
    return dist

def _cartesian_distance(x1, x2, box_lengths=None):
    if box_lengths is None:
        return np.linalg.norm(x2-x1)
    else:
        return _cartesian_distance_periodic(x1, x2, box_lengths)

def optimize_permutations(X1, X2, permlist=None, user_algorithm=None,
                           recalculate_distance=_cartesian_distance,
                           box_lengths=None,
                           **kwargs):
    """return the best alignment of the structures X1 and X2 after optimizing permutations
    
    Parameters
    ----------
    X1, X2 : 
        the structures to align.  X1 will be left unchanged.
    permlist : a list of lists
        A list of lists of atoms which are interchangable.
        e.g. for a 50/50 binary mixture::
        
            permlist = [range(1,natoms/2), range(natoms/2,natoms)]

    user_algorithm : None or callable
        you can optionally pass which algorithm to use to optimize the permutations the structures
    gen_cost_matrix : None or callable
        user function to generate the cost matrix
    recalculate_distance : callable
        function to compute the distance of the optimized coords.  If None is passed
        then the distance is not recalculated and the returned distance is unreliable.
    reshape : boolean
        shall coordinate reshaping be performed.
    box_lengths : float array
        array of floats giving the box lengths for periodic boundary conditions.
        Set to None for no periodic boundary conditions.
    
    Returns
    -------
    dist : float
        the minimum distance
    X1, X2new:
        the optimized coordinates

    See Also
    --------
    find_best_permutation : 
        use this function to find the optimized permutation without changing the coordinates.
    """
#     print "box_lengths", box_lengths
    if box_lengths is not None:
        kwargs["box_lengths"] = box_lengths
       
#     for i in xrange(len(X1)):
#         X1[i] -= box_lengths[0]*np.round(X1[i]/box_lengths[0])
#         X2[i] -= box_lengths[0]*np.round(X2[i]/box_lengths[0])        
    
    dist, perm = find_best_permutation(X1, X2, permlist=permlist, 
                    user_algorithm=user_algorithm, **kwargs)
    #print "Found best permutation"
    X2_ = X2.reshape([-1, 3])
    #print "X2_", X2_
#     print "perm", perm
    X2new = X2_[perm].flatten()
<<<<<<< HEAD
    #print "X2new", X2new
    #print "X1", X1
          
#     for i in xrange(X2_.shape[0]):
#         if np.linalg.norm(X1.reshape(-1,3)[i]-X2.reshape(-1,3)[i])>1e-4:
#             print "i, X1[i], X2[i]", i, X1.reshape(-1,3)[i], X2.reshape(-1,3)[i]
#             print "X1[i], X2new[i]", X1.reshape(-1,3)[i], X2new.reshape(-1,3)[i]
# 
#     print "dist returned by find_best_permutation", dist
    
    if recalculate_distance is not None:
        # Recalculate the distance.  We can't trust the returned value
        dist = _cartesian_distance(X1, X2new, box_lengths)
        # shouldn't this be "dist = recalculate_distance(X1, X2new, box_lengths)"?
#     print "recalculated distance", dist
    
=======
  
    if recalculate_distance is not None:
        # Recalculate the distance.  We can't trust the returned value
        dist = _cartesian_distance(X1, X2new, box_lengths)
>>>>>>> 4fb26527
    return dist, X1, X2new

<|MERGE_RESOLUTION|>--- conflicted
+++ resolved
@@ -358,7 +358,6 @@
     #print "X2_", X2_
 #     print "perm", perm
     X2new = X2_[perm].flatten()
-<<<<<<< HEAD
     #print "X2new", X2new
     #print "X1", X1
           
@@ -375,11 +374,5 @@
         # shouldn't this be "dist = recalculate_distance(X1, X2new, box_lengths)"?
 #     print "recalculated distance", dist
     
-=======
-  
-    if recalculate_distance is not None:
-        # Recalculate the distance.  We can't trust the returned value
-        dist = _cartesian_distance(X1, X2new, box_lengths)
->>>>>>> 4fb26527
     return dist, X1, X2new
 
