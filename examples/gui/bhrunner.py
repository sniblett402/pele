# Comment: multiprocess not running yet, still using threading module
#
#
# All calculations need to be done without blocking the
# gui. The basin hopping runner takes care for running 
# basin hopping simulations. It uses subproceses instead of
# threading since threading is only possile on GIL level
# and will not work properly if native code is involved
#
# The layout is the following: The BHRunner in master has
# the storage class. The subprocess communicates all found
# minima to the master via pipe which handles the insert and
# gui updates.

from storage import savenlowest
#import threading as mp
import multiprocessing as mp
import threading as th
import time
from PyQt4 import QtCore,QtGui

class BHProcess(mp.Process):
    def __init__(self, comm):
        mp.Process.__init__(self)
        #QtCore.QThread.__init__(self)
        self.comm = comm
    
    def run(self):
        import numpy as np
        import potentials.lj as lj
        import basinhopping as bh
        import take_step.random_displacement as random_displacement
<<<<<<< HEAD
        natoms = 69
=======
        natoms = 114 
>>>>>>> 261e8394

        # random initial coordinates
        coords = np.random.random(3 * natoms)
        potential = lj.LJ()#1.0, 1.0, None)
        step = random_displacement.takeStep(stepsize=0.5)
        opt = bh.BasinHopping(coords,potential,
                          temperature=1., takeStep=step.takeStep, storage=self.insert)
        print "start bh"
        #while(True):
        opt.run(500)
        print "done with bh"
        
    def insert(self, E, coords):
            self.comm.send([E,coords])
        
class PollThread(QtCore.QThread):
    def __init__(self, bhrunner, conn):
        QtCore.QThread.__init__(self)
        self.bhrunner = bhrunner
        self.conn = conn
    def run(self):
        while(self.bhrunner.bhprocess.is_alive()):
            #print "no data"
            if(self.conn.poll()):
                minimum = self.conn.recv()
                self.emit(QtCore.SIGNAL("Activated( PyQt_PyObject )"),minimum)                


class BHRunner(QtGui.QWidget):
    def __init__(self, onMinimumAdded=None, onMinimumRemoved=None):
        self.storage = savenlowest.SaveN(100, 
                         onMinimumAdded=onMinimumAdded,
                         onMinimumRemoved=onMinimumRemoved)
        
        
        #child_conn = self
        self.bhprocess = None
        self.lock = th.Lock()
        
    def send(self, minimum):
        self.minimum_found(minimum)
    
    def pause(self):
        pass
    
    def contiue(self):
        pass
    
    def start(self):
        if(self.bhprocess):
            if(self.bhprocess.is_alive()):
                return
        parent_conn, child_conn = mp.Pipe()
        
        self.bhprocess = BHProcess(child_conn)
        self.bhprocess.start()
        self.poll_thread = PollThread(self, parent_conn)
        self.connect(self.poll_thread,QtCore.SIGNAL("Activated ( PyQt_PyObject ) "), self.minimum_found)        
        self.poll_thread.start()  
    def Activated(self, str):
        
        print str          
        
    def minimum_found(self,minimum):
        self.lock.acquire()
        self.storage.insert(minimum[0],minimum[1])
        self.lock.release()
    
def found(m):
    print("New Minimum",m[0])
    
if __name__ == '__main__': 
    runner = BHRunner(onMinimumAdded=found)
    runner.start()
    #bhp.start()
    #while(True):
    #    pass# bhp.is_alive():
        #print "is alive"
    #bhp.join()<|MERGE_RESOLUTION|>--- conflicted
+++ resolved
@@ -30,11 +30,7 @@
         import potentials.lj as lj
         import basinhopping as bh
         import take_step.random_displacement as random_displacement
-<<<<<<< HEAD
-        natoms = 69
-=======
         natoms = 114 
->>>>>>> 261e8394
 
         # random initial coordinates
         coords = np.random.random(3 * natoms)
