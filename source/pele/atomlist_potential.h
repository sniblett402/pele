--- conflicted
+++ resolved
@@ -16,11 +16,7 @@
         Array<size_t> _atoms1;
         Array<size_t> _atoms2;
         bool _one_list;
-<<<<<<< HEAD
-        size_t _ndim;
-=======
         static const size_t _ndim = distance_policy::_ndim;
->>>>>>> d0c85bb9
 
         AtomListPotential(
                 std::shared_ptr<pairwise_interaction> interaction,
@@ -30,8 +26,7 @@
                     _dist(dist),
                     _atoms1(atoms1.copy()),
                     _atoms2(atoms2.copy()),
-                    _one_list(false),
-                    _ndim(dist->get_ndim())
+                    _one_list(false)
         {}
 
         AtomListPotential(
@@ -42,8 +37,7 @@
                     _dist(dist),
                     _atoms1(atoms1.copy()),
                     _atoms2(_atoms1),
-                    _one_list(true),
-                    _ndim(dist->get_ndim())
+                    _one_list(true)
         {}
 
 
@@ -65,11 +59,7 @@
                 for(size_t j=jstart; j<_atoms2.size(); ++j) {
                     size_t atom2 = _atoms2[j];
                     size_t i2 = _ndim * atom2;
-<<<<<<< HEAD
-                    std::vector<double> dr(_ndim);
-=======
 
->>>>>>> d0c85bb9
                     _dist->get_rij(dr, &x[i1], &x[i2]);
                     double r2 = 0;
                     for (size_t k=0;k<_ndim;++k){r2 += dr[k]*dr[k];}
@@ -89,11 +79,7 @@
             double e=0.;
             double gij;
             size_t jstart = 0;
-<<<<<<< HEAD
-            std::vector<double> dr(_ndim);
-=======
             double dr[_ndim];;
->>>>>>> d0c85bb9
 
             for(size_t i=0; i<_atoms1.size(); ++i) {
                 size_t atom1 = _atoms1[i];
