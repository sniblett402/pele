#ifndef PYGMIN_SIMPLE_PAIRWISE_POTENTIAL_H
#define PYGMIN_SIMPLE_PAIRWISE_POTENTIAL_H

#include "base_potential.h"
#include "array.h"
#include "distance.h"
#include <memory>

namespace pele
{
    /**
     * Define a base class for potentials with simple pairwise interactions that
     * depend only on magnitude of the atom separation
     *
     * This class loops though atom pairs, computes the distances and get's the
     * value of the energy and gradient from the class pairwise_interaction.
     * pairwise_interaction is a passed parameter and defines the actual
     * potential function.
     */
    template<typename pairwise_interaction, 
                 typename distance_policy = cartesian_distance<3> >
    class SimplePairwisePotential : public BasePotential
    {
    protected:
        static const size_t _ndim = distance_policy::_ndim;
        std::shared_ptr<pairwise_interaction> _interaction;
        std::shared_ptr<distance_policy> _dist;
        size_t _ndim;

        SimplePairwisePotential(
                std::shared_ptr<pairwise_interaction> interaction,
                std::shared_ptr<distance_policy> dist=NULL) :
            _interaction(interaction), _dist(dist)
        {
            if(_dist == NULL) _dist = std::make_shared<distance_policy>();
            _ndim = dist->get_ndim();
        }

    public:
        virtual ~SimplePairwisePotential() 
        { 
//            if (_interaction != NULL) delete _interaction;
//            if (_dist != NULL) delete _dist;
        }

        virtual double get_energy(Array<double> x);
        virtual double get_energy_gradient(Array<double> x, Array<double> grad);
        virtual double get_energy_gradient_hessian(Array<double> x, Array<double> grad, Array<double> hess);
    };

    template<typename pairwise_interaction, typename distance_policy>
    inline double SimplePairwisePotential<pairwise_interaction,distance_policy>::get_energy_gradient(Array<double> x, Array<double> grad)
    {
        double e=0.;
        double gij;
<<<<<<< HEAD
        std::vector<double> dr(_ndim);
=======
        double dr[_ndim];
>>>>>>> d0c85bb9
        const size_t natoms = x.size() / _ndim;

        grad.assign(0.);

        for(size_t atomi=0; atomi<natoms; ++atomi) {
            int i1 = _ndim*atomi;
            for(size_t atomj=atomi+1; atomj<natoms; ++atomj) {
                int j1 = _ndim*atomj;

                _dist->get_rij(dr, &x[i1], &x[j1]);

                double r2 = 0;
                for (size_t k=0;k<_ndim;++k){r2 += dr[k]*dr[k];}
                e += _interaction->energy_gradient(r2, &gij, atomi, atomj);
                for(size_t k=0; k<_ndim; ++k)
                    grad[i1+k] -= gij * dr[k];
                for(size_t k=0; k<_ndim; ++k)
                    grad[j1+k] += gij * dr[k];
            }
        }
        return e;
    }

    template<typename pairwise_interaction, typename distance_policy>
        inline double SimplePairwisePotential<pairwise_interaction,distance_policy>::get_energy_gradient_hessian(Array<double> x,
                Array<double> grad, Array<double> hess)
        {
            double hij, gij, e;
<<<<<<< HEAD
            std::vector<double> dr(_ndim);
=======
            double dr[_ndim];
>>>>>>> d0c85bb9
            const size_t N = x.size();
            const size_t natoms = x.size()/_ndim;
            if (x.size() != grad.size()) {
                throw std::invalid_argument("the gradient has the wrong size");
            }
            if (hess.size() != x.size() * x.size()) {
                throw std::invalid_argument("the Hessian has the wrong size");
            }
            hess.assign(0.);
            grad.assign(0.);

            e = 0;
            for(size_t atomi=0; atomi<natoms; ++atomi) {
                int i1 = _ndim*atomi;
                for (size_t atomj=atomi+1;atomj<natoms;++atomj){
                    int j1 = _ndim*atomj;
                    _dist->get_rij(dr, &x[i1], &x[j1]);
                    double r2 = 0;
                    for (size_t k=0;k<_ndim;++k){r2 += dr[k]*dr[k];}

                    e += _interaction->energy_gradient_hessian(r2, &gij, &hij, atomi, atomj);

                    for(size_t k=0; k<_ndim; ++k)
                        grad[i1+k] -= gij * dr[k];
                    for(size_t k=0; k<_ndim; ++k)
                        grad[j1+k] += gij * dr[k];

                    for (size_t k=0; k<_ndim; ++k){
                        //diagonal block - diagonal terms
                        double Hii_diag = (hij+gij)*dr[k]*dr[k]/r2 - gij;
                        hess[N*(i1+k)+i1+k] += Hii_diag;
                        hess[N*(j1+k)+j1+k] += Hii_diag;
                        //off diagonal block - diagonal terms
                        double Hij_diag = -Hii_diag;
                        hess[N*(i1+k)+j1+k] = Hij_diag;
                        hess[N*(j1+k)+i1+k] = Hij_diag;
                        for (size_t l = k+1; l<_ndim; ++l){
                            //diagonal block - off diagonal terms
                            double Hii_off = (hij+gij)*dr[k]*dr[l]/r2;
                            hess[N*(i1+k)+i1+l] += Hii_off;
                            hess[N*(i1+l)+i1+k] += Hii_off;
                            hess[N*(j1+k)+j1+l] += Hii_off;
                            hess[N*(j1+l)+j1+k] += Hii_off;
                            //off diagonal block - off diagonal terms
                            double Hij_off = -Hii_off;
                            hess[N*(i1+k)+j1+l] = Hij_off;
                            hess[N*(i1+l)+j1+k] = Hij_off;
                            hess[N*(j1+k)+i1+l] = Hij_off;
                            hess[N*(j1+l)+i1+k] = Hij_off;
                        }
                    }
                }
            }
            return e;
        }

    template<typename pairwise_interaction, typename distance_policy>
    inline double SimplePairwisePotential<pairwise_interaction, distance_policy>::get_energy(Array<double> x)
    {
        double e=0.;
        size_t const natoms = x.size()/_ndim;
<<<<<<< HEAD
=======
        double dr[_ndim];
>>>>>>> d0c85bb9

        for(size_t atomi=0; atomi<natoms; ++atomi) {
            size_t i1 = _ndim*atomi;
            for(size_t atomj=atomi+1; atomj<natoms; ++atomj) {
                size_t j1 = _ndim*atomj;
<<<<<<< HEAD
                std::vector<double> dr(_ndim);
=======
>>>>>>> d0c85bb9
                _dist->get_rij(dr, &x[i1], &x[j1]);
                double r2 = 0;
                for (size_t k=0;k<_ndim;++k){r2 += dr[k]*dr[k];}
                e += _interaction->energy(r2, atomi, atomj);
            }
        }
        return e;
    }
}

#endif<|MERGE_RESOLUTION|>--- conflicted
+++ resolved
@@ -25,7 +25,6 @@
         static const size_t _ndim = distance_policy::_ndim;
         std::shared_ptr<pairwise_interaction> _interaction;
         std::shared_ptr<distance_policy> _dist;
-        size_t _ndim;
 
         SimplePairwisePotential(
                 std::shared_ptr<pairwise_interaction> interaction,
@@ -33,7 +32,6 @@
             _interaction(interaction), _dist(dist)
         {
             if(_dist == NULL) _dist = std::make_shared<distance_policy>();
-            _ndim = dist->get_ndim();
         }
 
     public:
@@ -53,11 +51,7 @@
     {
         double e=0.;
         double gij;
-<<<<<<< HEAD
-        std::vector<double> dr(_ndim);
-=======
         double dr[_ndim];
->>>>>>> d0c85bb9
         const size_t natoms = x.size() / _ndim;
 
         grad.assign(0.);
@@ -86,11 +80,7 @@
                 Array<double> grad, Array<double> hess)
         {
             double hij, gij, e;
-<<<<<<< HEAD
-            std::vector<double> dr(_ndim);
-=======
             double dr[_ndim];
->>>>>>> d0c85bb9
             const size_t N = x.size();
             const size_t natoms = x.size()/_ndim;
             if (x.size() != grad.size()) {
@@ -152,19 +142,12 @@
     {
         double e=0.;
         size_t const natoms = x.size()/_ndim;
-<<<<<<< HEAD
-=======
         double dr[_ndim];
->>>>>>> d0c85bb9
 
         for(size_t atomi=0; atomi<natoms; ++atomi) {
             size_t i1 = _ndim*atomi;
             for(size_t atomj=atomi+1; atomj<natoms; ++atomj) {
                 size_t j1 = _ndim*atomj;
-<<<<<<< HEAD
-                std::vector<double> dr(_ndim);
-=======
->>>>>>> d0c85bb9
                 _dist->get_rij(dr, &x[i1], &x[j1]);
                 double r2 = 0;
                 for (size_t k=0;k<_ndim;++k){r2 += dr[k]*dr[k];}
