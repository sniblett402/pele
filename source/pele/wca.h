--- conflicted
+++ resolved
@@ -101,15 +101,6 @@
                         std::make_shared<WCA_interaction>(sig, eps) ) {}
     };
 
-<<<<<<< HEAD
-    class WCA2D : public SimplePairwisePotential< WCA_interaction, cartesian_distance2D >
-        {
-            public:
-                WCA2D(double sig, double eps)
-                    : SimplePairwisePotential< WCA_interaction, cartesian_distance2D> (
-                            std::make_shared<WCA_interaction>(sig, eps),
-                            std::make_shared<cartesian_distance2D>()
-=======
     class WCA2D : public SimplePairwisePotential< WCA_interaction, cartesian_distance<2> >
         {
             public:
@@ -117,7 +108,6 @@
                     : SimplePairwisePotential< WCA_interaction, cartesian_distance<2>> (
                             std::make_shared<WCA_interaction>(sig, eps),
                             std::make_shared<cartesian_distance<2>>()
->>>>>>> d0c85bb9
                     ) {}
         };
 
@@ -148,19 +138,6 @@
     };
 
     /**
-     * Pairwise WCA potential in a rectangular box
-     */
-    class WCAPeriodic2D : public SimplePairwisePotential< WCA_interaction, periodic_distance2D > {
-        public:
-            WCAPeriodic2D(double sig, double eps, double const *boxvec)
-                : SimplePairwisePotential< WCA_interaction, periodic_distance2D> (
-                        std::make_shared<WCA_interaction>(sig, eps),
-                        std::make_shared<periodic_distance2D>(boxvec[0], boxvec[1])
-                        )
-            {}
-    };
-
-    /**
      * Pairwise WCA potential with interaction lists
      */
     class WCANeighborList : public SimplePairwiseNeighborList< WCA_interaction > {
