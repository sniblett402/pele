--- conflicted
+++ resolved
@@ -84,24 +84,13 @@
     
     if args.summary_long:
         args.summary = True
-<<<<<<< HEAD
+    
     suppress = not args.long_output
         
     db = Database(db=args.database, createdb=False)
 
     if args.properties or args.summary:
-        print_system_properties(db,supress_long=suppress)
-=======
-    if args.long_output:
-        suppress=False
-    else:
-        suppress=True
-
-    db = Database(db=args.database, createdb=False)
-
-    if args.properties or args.summary:
         print_system_properties(db,suppress_long=suppress)
->>>>>>> 50f9c746
 
     if args.summary:
         print "number of minima:", db.number_of_minima()
