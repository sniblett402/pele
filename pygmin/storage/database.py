--- conflicted
+++ resolved
@@ -127,8 +127,7 @@
         self.eigenval = eigenval
 
 class Distance(Base):
-<<<<<<< HEAD
-    '''object to store distances between minima
+    '''object to store "mindist" distances between minima
     
     Parameters
     ----------
@@ -146,34 +145,21 @@
     minimum2: Minimum object
     
     '''
-=======
-    '''Base class to store "mindist" distances between minima'''
->>>>>>> dfc89be3
     __tablename__ = "tbl_distances"
     _id = Column(Integer, primary_key=True)
     
     dist = Column(Float)
-<<<<<<< HEAD
     '''distance between minima'''
-=======
-    '''distance'''
->>>>>>> dfc89be3
         
     _minimum1_id = Column(Integer, ForeignKey('tbl_minima._id'))
     minimum1 = relationship("Minimum",
                             primaryjoin="Minimum._id==Distance._minimum1_id")
-<<<<<<< HEAD
     '''first minimum'''
-=======
->>>>>>> dfc89be3
     
     _minimum2_id = Column(Integer, ForeignKey('tbl_minima._id'))
     minimum2 = relationship("Minimum",
                             primaryjoin="Minimum._id==Distance._minimum2_id")
-<<<<<<< HEAD
     '''second minimum'''
-=======
->>>>>>> dfc89be3
     
     
     def __init__(self, dist, min1, min2):
